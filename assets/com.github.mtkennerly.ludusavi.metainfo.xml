--- conflicted
+++ resolved
@@ -10,33 +10,6 @@
     <url type="bugtracker">https://github.com/mtkennerly/ludusavi/issues</url>
     <url type="translate">https://crowdin.com/project/ludusavi</url>
     <description>
-<<<<<<< HEAD
-        <p>Ludusavi is a tool for backing up your PC video game save data,written in [Rust](https://www.rust-lang.org). It is cross-platform and supports multiple game stores.</p>
-        <p>
-            <b>Features</b>
-            <ul>
-                <li>Ability to back up data from more than 8,000 games plus your own custom entries.</li>
-                <li>Backup and restore for Steam as well as other game libraries.</li>
-                <li>Preview of the backup/restore before actually performing it.</li>
-                <li>Both a graphical interface and command line interface for scripting. (NOTE: Cli is named "com.github.mtkennerly.ludusavi" for flatpak) </li>
-                <li>Tab completion is available for Bash, Fish, Zsh, PowerShell, and Elvish.</li>
-                <li>Support for:</li>
-                <ul>
-                    <li>Saves that are stored as files and in the Windows registry.</li>
-                    <li>Proton saves with Steam.</li>
-                    <li>Steam screenshots.</li>
-                </ul>
-            </ul>
-        </p>
-    </description>
-    <screenshots>
-        <screenshot type="default">
-            <image type="source">https://raw.githubusercontent.com/mtkennerly/ludusavi/v0.10.0/docs/demo-gui.gif</image>
-            <caption>Graphical user interface</caption>
-        </screenshot>
-        <screenshot type="default">
-            <image type="source">https://raw.githubusercontent.com/mtkennerly/ludusavi/v0.10.0/docs/demo-cli.gif</image>
-=======
         <p>Ludusavi is a tool for backing up your PC video game save data, written in Rust. It is cross-platform and supports multiple game stores.</p>
         <p>Features:</p>
         <ul>
@@ -55,7 +28,6 @@
         </screenshot>
         <screenshot>
             <image type="source">https://raw.githubusercontent.com/mtkennerly/ludusavi/v0.10.0%2Bflatpak2/docs/demo-cli.png</image>
->>>>>>> 0cbe9e2a
             <caption>Command line interface</caption>
         </screenshot>
     </screenshots>
